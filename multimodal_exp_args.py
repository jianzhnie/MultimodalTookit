import json
import logging
from dataclasses import dataclass, field
from typing import Optional, Tuple

import torch
<<<<<<< HEAD
from transformers.training_args import TrainingArguments, torch_required, cached_property
=======
from transformers.training_args import TrainingArguments, cached_property, torch_required
>>>>>>> 34f09f36

logger = logging.getLogger(__name__)


@dataclass
class ModelArguments:
    """Arguments pertaining to which model/config/tokenizer we are going to
    fine-tune from."""

    model_name_or_path: str = field(
        metadata={
<<<<<<< HEAD
            "help":
            "Path to pretrained model or model identifier from huggingface.co/models"
=======
            'help':
            'Path to pretrained model or model identifier from huggingface.co/models'
>>>>>>> 34f09f36
        })
    config_name: Optional[str] = field(
        default=None,
        metadata={
<<<<<<< HEAD
            "help":
            "Pretrained config name or path if not the same as model_name"
=======
            'help':
            'Pretrained config name or path if not the same as model_name'
>>>>>>> 34f09f36
        })
    tokenizer_name: Optional[str] = field(
        default=None,
        metadata={
<<<<<<< HEAD
            "help":
            "Pretrained tokenizer name or path if not the same as model_name"
=======
            'help':
            'Pretrained tokenizer name or path if not the same as model_name'
>>>>>>> 34f09f36
        })
    cache_dir: Optional[str] = field(
        default=None,
        metadata={
<<<<<<< HEAD
            "help":
            "Where do you want to store the pretrained models downloaded from s3"
=======
            'help':
            'Where do you want to store the pretrained models downloaded from s3'
>>>>>>> 34f09f36
        })


@dataclass
class MultimodalDataTrainingArguments:
<<<<<<< HEAD
    """
    Arguments pertaining to how we combine tabular features
    Using `HfArgumentParser` we can turn this class
    into argparse arguments to be able to specify them on
    the command line.
    """
=======
    """Arguments pertaining to how we combine tabular features Using
    `HfArgumentParser` we can turn this class into argparse arguments to be
    able to specify them on the command line."""
>>>>>>> 34f09f36

    data_path: str = field(
        metadata={
            'help':
            'the path to the csv files containing the dataset. If create_folds is set to True'
            'then it is expected that data_path points to one csv containing the entire dataset'
            'to split into folds. Otherwise, data_path should be the folder containing'
            'train.csv, test.csv, (and val.csv if available)'
        })
    create_folds: bool = field(
        default=False,
        metadata={
            'help':
            'Whether or not we want to create folds for '
            'K fold evaluation of the model'
        })

    num_folds: int = field(
        default=5,
        metadata={
            'help':
            'The number of folds for K fold '
            'evaluation of the model. Will not be used if create_folds is False'
        })
    validation_ratio: float = field(
        default=0.2,
        metadata={
            'help':
            'The ratio of dataset examples to be used for validation across'
            'all folds for K fold evaluation. If num_folds is 5 and '
            'validation_ratio is 0.2. Then a consistent 20% of the examples will'
            'be used for validation for all folds. Then the remaining 80% is used'
            'for K fold split for test and train sets so 0.2*0.8=16%  of '
            'all examples is used for testing and 0.8*0.8=64% of all examples'
            'is used for training for each fold'
        })
    num_classes: int = field(
        default=-1,
        metadata={'help': 'Number of labels for classification if any'})
    column_info_path: str = field(
        default=None,
        metadata={
            'help':
            'the path to the json file detailing which columns are text, categorical, numerical, and the label'
        })

    column_info: dict = field(
        default=None,
        metadata={
            'help':
            'a dict referencing the text, categorical, numerical, and label columns'
            'its keys are text_cols, num_cols, cat_cols, and label_col'
        })

    categorical_encode_type: str = field(
        default='ohe',
        metadata={
            'help': 'sklearn encoder to use for categorical data',
            'choices': ['ohe', 'binary', 'label', 'none']
        })
    numerical_transformer_method: str = field(
        default='yeo_johnson',
        metadata={
            'help':
            'sklearn numerical transformer to preprocess numerical data',
            'choices': ['yeo_johnson', 'box_cox', 'quantile_normal', 'none']
        })
    task: str = field(
<<<<<<< HEAD
        default="classification",
        metadata={
            "help": "The downstream training task",
            "choices": ["classification", "regression"]
=======
        default='classification',
        metadata={
            'help': 'The downstream training task',
            'choices': ['classification', 'regression']
>>>>>>> 34f09f36
        })

    mlp_division: int = field(
        default=4,
        metadata={
            'help':
            'the ratio of the number of '
            'hidden dims in a current layer to the next MLP layer'
        })
    combine_feat_method: str = field(
        default='individual_mlps_on_cat_and_numerical_feats_then_concat',
        metadata={
            'help':
            'method to combine categorical and numerical features, '
            'see README for all the method'
        })
    mlp_dropout: float = field(
        default=0.1, metadata={'help': 'dropout ratio used for MLP layers'})
    numerical_bn: bool = field(
        default=True,
        metadata={'help': 'whether to use batchnorm on numerical features'})
    use_simple_classifier: str = field(
        default=True,
        metadata={
            'help': 'whether to use single layer or MLP as final classifier'
        })
    mlp_act: str = field(
        default='relu',
        metadata={
            'help': 'the activation function to use for finetuning layers',
            'choices': ['relu', 'prelu', 'sigmoid', 'tanh', 'linear']
        })
    gating_beta: float = field(
        default=0.2,
        metadata={
            'help':
<<<<<<< HEAD
            "the beta hyperparameters used for gating tabular data "
            "see https://www.aclweb.org/anthology/2020.acl-main.214.pdf"
=======
            'the beta hyperparameters used for gating tabular data '
            'see https://www.aclweb.org/anthology/2020.acl-main.214.pdf'
>>>>>>> 34f09f36
        })

    def __post_init__(self):
        assert self.column_info != self.column_info_path, 'provide either a path to column_info or a dictionary'
        assert 0 <= self.validation_ratio <= 1, 'validation_ratio must be between 0 and 1'
        if self.column_info is None and self.column_info_path:
            with open(self.column_info_path, 'r') as f:
                self.column_info = json.load(f)
            assert 'text_cols' in self.column_info and 'label_col' in self.column_info
            if 'cat_cols' not in self.column_info:
                self.column_info['cat_cols'] = None
                self.categorical_encode_type = 'none'
            if 'num_cols' not in self.column_info:
                self.column_info['num_cols'] = None
                self.numerical_transformer_method = 'none'
            if 'text_col_sep_token' not in self.column_info:
                self.column_info['text_col_sep_token'] = None


@dataclass
class OurTrainingArguments(TrainingArguments):
    experiment_name: Optional[str] = field(
        default=None, metadata={'help': 'A name for the experiment'})

    gpu_num: int = field(
        default=0, metadata={'help': 'The gpu number to train on'})

    debug_dataset: bool = field(
        default=False,
        metadata={
            'help': 'Whether we are training in debug mode (smaller model)'
        })

    do_eval: bool = field(
<<<<<<< HEAD
        default=True, metadata={"help": "Whether to run eval on the dev set."})
    do_predict: bool = field(
        default=True,
        metadata={"help": "Whether to run predictions on the test set."})
=======
        default=True, metadata={'help': 'Whether to run eval on the dev set.'})
    do_predict: bool = field(
        default=True,
        metadata={'help': 'Whether to run predictions on the test set.'})
>>>>>>> 34f09f36

    evaluate_during_training: bool = field(
        default=True,
        metadata={
<<<<<<< HEAD
            "help": "Run evaluation during training at each logging step."
=======
            'help': 'Run evaluation during training at each logging step.'
>>>>>>> 34f09f36
        },
    )

    max_token_length: Optional[int] = field(
        default=None, metadata={'help': 'The maximum token length'})

    gradient_accumulation_steps: int = field(
        default=1,
        metadata={
<<<<<<< HEAD
            "help":
            "Number of updates steps to accumulate before performing a backward/update pass."
=======
            'help':
            'Number of updates steps to accumulate before performing a backward/update pass.'
>>>>>>> 34f09f36
        },
    )

    learning_rate: float = field(
<<<<<<< HEAD
        default=5e-5, metadata={"help": "The initial learning rate for Adam."})
=======
        default=5e-5, metadata={'help': 'The initial learning rate for Adam.'})
>>>>>>> 34f09f36

    def __post_init__(self):
        if self.debug_dataset:
            self.max_token_length = 16
            self.logging_steps = 5
            self.overwrite_output_dir = True

    @cached_property
    @torch_required
    def _setup_devices(self) -> Tuple['torch.device', int]:
        logger.info('PyTorch: setting up devices')
        if self.no_cuda:
            device = torch.device('cpu')
            n_gpu = 0
        elif self.local_rank == -1:
            # if n_gpu is > 1 we'll use nn.DataParallel.
            # If you only want to use a specific subset of GPUs use `CUDA_VISIBLE_DEVICES=0`
            # Explicitly set CUDA to the first (index 0) CUDA device, otherwise `set_device` will
            # trigger an error that a device index is missing. Index 0 takes into account the
            # GPUs available in the environment, so `CUDA_VISIBLE_DEVICES=1,2` with `cuda:0`
            # will use the first GPU in that env, i.e. GPU#1
            device = torch.device(
<<<<<<< HEAD
                "cuda:0" if torch.cuda.is_available() else "cpu")
=======
                'cuda:0' if torch.cuda.is_available() else 'cpu')
>>>>>>> 34f09f36
            n_gpu = torch.cuda.device_count()
        else:
            # Here, we'll use torch.distributed.
            # Initializes the distributed backend which will take care of sychronizing nodes/GPUs
            torch.distributed.init_process_group(backend='nccl')
            device = torch.device('cuda', self.local_rank)
            n_gpu = 1

        if device.type == 'cuda':
            torch.cuda.set_device(device)

        return device, n_gpu<|MERGE_RESOLUTION|>--- conflicted
+++ resolved
@@ -4,11 +4,7 @@
 from typing import Optional, Tuple
 
 import torch
-<<<<<<< HEAD
-from transformers.training_args import TrainingArguments, torch_required, cached_property
-=======
 from transformers.training_args import TrainingArguments, cached_property, torch_required
->>>>>>> 34f09f36
 
 logger = logging.getLogger(__name__)
 
@@ -20,63 +16,34 @@
 
     model_name_or_path: str = field(
         metadata={
-<<<<<<< HEAD
-            "help":
-            "Path to pretrained model or model identifier from huggingface.co/models"
-=======
             'help':
             'Path to pretrained model or model identifier from huggingface.co/models'
->>>>>>> 34f09f36
         })
     config_name: Optional[str] = field(
         default=None,
         metadata={
-<<<<<<< HEAD
-            "help":
-            "Pretrained config name or path if not the same as model_name"
-=======
             'help':
             'Pretrained config name or path if not the same as model_name'
->>>>>>> 34f09f36
         })
     tokenizer_name: Optional[str] = field(
         default=None,
         metadata={
-<<<<<<< HEAD
-            "help":
-            "Pretrained tokenizer name or path if not the same as model_name"
-=======
             'help':
             'Pretrained tokenizer name or path if not the same as model_name'
->>>>>>> 34f09f36
         })
     cache_dir: Optional[str] = field(
         default=None,
         metadata={
-<<<<<<< HEAD
-            "help":
-            "Where do you want to store the pretrained models downloaded from s3"
-=======
             'help':
             'Where do you want to store the pretrained models downloaded from s3'
->>>>>>> 34f09f36
         })
 
 
 @dataclass
 class MultimodalDataTrainingArguments:
-<<<<<<< HEAD
-    """
-    Arguments pertaining to how we combine tabular features
-    Using `HfArgumentParser` we can turn this class
-    into argparse arguments to be able to specify them on
-    the command line.
-    """
-=======
     """Arguments pertaining to how we combine tabular features Using
     `HfArgumentParser` we can turn this class into argparse arguments to be
     able to specify them on the command line."""
->>>>>>> 34f09f36
 
     data_path: str = field(
         metadata={
@@ -145,17 +112,10 @@
             'choices': ['yeo_johnson', 'box_cox', 'quantile_normal', 'none']
         })
     task: str = field(
-<<<<<<< HEAD
-        default="classification",
-        metadata={
-            "help": "The downstream training task",
-            "choices": ["classification", "regression"]
-=======
         default='classification',
         metadata={
             'help': 'The downstream training task',
             'choices': ['classification', 'regression']
->>>>>>> 34f09f36
         })
 
     mlp_division: int = field(
@@ -192,13 +152,8 @@
         default=0.2,
         metadata={
             'help':
-<<<<<<< HEAD
-            "the beta hyperparameters used for gating tabular data "
-            "see https://www.aclweb.org/anthology/2020.acl-main.214.pdf"
-=======
             'the beta hyperparameters used for gating tabular data '
             'see https://www.aclweb.org/anthology/2020.acl-main.214.pdf'
->>>>>>> 34f09f36
         })
 
     def __post_init__(self):
@@ -233,26 +188,15 @@
         })
 
     do_eval: bool = field(
-<<<<<<< HEAD
-        default=True, metadata={"help": "Whether to run eval on the dev set."})
-    do_predict: bool = field(
-        default=True,
-        metadata={"help": "Whether to run predictions on the test set."})
-=======
         default=True, metadata={'help': 'Whether to run eval on the dev set.'})
     do_predict: bool = field(
         default=True,
         metadata={'help': 'Whether to run predictions on the test set.'})
->>>>>>> 34f09f36
 
     evaluate_during_training: bool = field(
         default=True,
         metadata={
-<<<<<<< HEAD
-            "help": "Run evaluation during training at each logging step."
-=======
             'help': 'Run evaluation during training at each logging step.'
->>>>>>> 34f09f36
         },
     )
 
@@ -262,22 +206,13 @@
     gradient_accumulation_steps: int = field(
         default=1,
         metadata={
-<<<<<<< HEAD
-            "help":
-            "Number of updates steps to accumulate before performing a backward/update pass."
-=======
             'help':
             'Number of updates steps to accumulate before performing a backward/update pass.'
->>>>>>> 34f09f36
         },
     )
 
     learning_rate: float = field(
-<<<<<<< HEAD
-        default=5e-5, metadata={"help": "The initial learning rate for Adam."})
-=======
         default=5e-5, metadata={'help': 'The initial learning rate for Adam.'})
->>>>>>> 34f09f36
 
     def __post_init__(self):
         if self.debug_dataset:
@@ -300,11 +235,7 @@
             # GPUs available in the environment, so `CUDA_VISIBLE_DEVICES=1,2` with `cuda:0`
             # will use the first GPU in that env, i.e. GPU#1
             device = torch.device(
-<<<<<<< HEAD
-                "cuda:0" if torch.cuda.is_available() else "cpu")
-=======
                 'cuda:0' if torch.cuda.is_available() else 'cpu')
->>>>>>> 34f09f36
             n_gpu = torch.cuda.device_count()
         else:
             # Here, we'll use torch.distributed.
