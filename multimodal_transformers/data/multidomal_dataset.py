'''
Author: jianzhnie
Date: 2021-11-12 14:42:32
LastEditTime: 2021-11-16 17:54:33
LastEditors: jianzhnie
Description:

'''
from typing import Any, Optional

import numpy as np
import torch
from sklearn.utils import Bunch
from torch.utils.data import Dataset


class MultiDomalDataset(Dataset):
    r"""
    Defines the Dataset object to load WideDeep data to the model

    Parameters
    ----------
    X_wide: np.ndarray
        wide input
    X_tab: np.ndarray
        deeptabular input
    X_text: np.ndarray
        deeptext input
    X_img: np.ndarray
        deepimage input
    target: np.ndarray
        target array
    transforms: :obj:`MultipleTransforms`
        torchvision Compose object. See models/_multiple_transforms.py
    """

    def __init__(
        self,
        X_wide: Optional[np.ndarray] = None,
        X_tab: Optional[np.ndarray] = None,
        X_text: Optional[np.ndarray] = None,
        X_img: Optional[np.ndarray] = None,
        target: Optional[np.ndarray] = None,
        transforms: Optional[Any] = None,
    ):
        super(MultiDomalDataset, self).__init__()
        self.X_wide = X_wide
        self.X_tab = X_tab
        self.X_text = X_text
        self.X_img = X_img
        self.transforms = transforms
        if self.transforms:
            self.transforms_names = [
                tr.__class__.__name__ for tr in self.transforms.transforms
            ]
        else:
            self.transforms_names = []
        self.Y = target

    def __getitem__(self, idx: int):  # noqa: C901
        X = Bunch()
        if self.X_wide is not None:
            X.wide = self.X_wide[idx]
        if self.X_tab is not None:
            X.deeptabular = self.X_tab[idx]
        if self.X_text is not None:
            X.deeptext = self.X_text[idx]
        if self.X_img is not None:
            # if an image dataset is used, make sure is in the right format to
            # be ingested by the conv layers
            xdi = self.X_img[idx]
            # if int must be uint8
            if 'int' in str(xdi.dtype) and 'uint8' != str(xdi.dtype):
                xdi = xdi.astype('uint8')
            # if int float must be float32
            if 'float' in str(xdi.dtype) and 'float32' != str(xdi.dtype):
                xdi = xdi.astype('float32')
            # if there are no transforms, or these do not include ToTensor(),
            # then we need to  replicate what Tensor() does -> transpose axis
            # and normalize if necessary
            if not self.transforms or 'ToTensor' not in self.transforms_names:
                if xdi.ndim == 2:
                    xdi = xdi[:, :, None]
                xdi = xdi.transpose(2, 0, 1)
                if 'int' in str(xdi.dtype):
                    xdi = (xdi / xdi.max()).astype('float32')
            # if ToTensor() is included, simply apply transforms
            if 'ToTensor' in self.transforms_names:
                xdi = self.transforms(xdi)
            # else apply transforms on the result of calling torch.tensor on
            # xdi after all the previous manipulation
            elif self.transforms:
                xdi = self.transforms(torch.tensor(xdi))
            # fill the Bunch
            X.deepimage = xdi
        if self.Y is not None:
            y = self.Y[idx]
            return X, y
        else:
            return X

    def __len__(self):
        if self.X_wide is not None:
            return len(self.X_wide)
        if self.X_tab is not None:
            return len(self.X_tab)
        if self.X_text is not None:
            return len(self.X_text)
        if self.X_img is not None:
            return len(self.X_img)


<<<<<<< HEAD
class TabularImageTextDataset(Dataset):
=======
class TorchTabularTextDataset(Dataset):
>>>>>>> 34f09f36
    """
    :obj:`TorchDataset` wrapper for text dataset with categorical features
    and numerical features

    Parameters:
        encodings (:class:`transformers.BatchEncoding`):
            The output from encode_plus() and batch_encode() methods (tokens, attention_masks, etc) of
            a transformers.PreTrainedTokenizer
        categorical_feats (:class:`numpy.ndarray`, of shape :obj:`(n_examples, categorical feat dim)`, `optional`, defaults to :obj:`None`):
            An array containing the preprocessed categorical features
        numerical_feats (:class:`numpy.ndarray`, of shape :obj:`(n_examples, numerical feat dim)`, `optional`, defaults to :obj:`None`):
            An array containing the preprocessed numerical features
        labels (:class: list` or `numpy.ndarray`, `optional`, defaults to :obj:`None`):
            The labels of the training examples
        class_weights (:class:`numpy.ndarray`, of shape (n_classes),  `optional`, defaults to :obj:`None`):
            Class weights used for cross entropy loss for classification
        df (:class:`pandas.DataFrame`, `optional`, defaults to :obj:`None`):
            Model configuration class with all the parameters of the model.
            This object must also have a tabular_config member variable that is a
            TabularConfig instance specifying the configs for TabularFeatCombiner

    """

    def __init__(self,
                 text_encodings,
<<<<<<< HEAD
                 categorical_feats,
                 numerical_feats,
=======
                 tabular_features,
                 image_features=None,
>>>>>>> 34f09f36
                 labels=None,
                 label_list=None,
                 class_weights=None):
        self.encodings = text_encodings
<<<<<<< HEAD
        self.cat_feats = categorical_feats
        self.numerical_feats = numerical_feats
=======
        self.tabular_features = tabular_features
        self.image_features = image_features
>>>>>>> 34f09f36
        self.labels = labels
        self.class_weights = class_weights
        self.label_list = label_list if label_list is not None else [
            i for i in range(len(np.unique(labels)))
        ]

    def __getitem__(self, idx):
<<<<<<< HEAD
        item = {
            key: torch.tensor(val[idx])
            for key, val in self.encodings.items()
        }
        item['labels'] = torch.tensor(
            self.labels[idx]) if self.labels is not None else None
        item['cat_feats'] = torch.tensor(self.cat_feats[idx]).float() \
            if self.cat_feats is not None else torch.zeros(0)
        item['numerical_feats'] = torch.tensor(self.numerical_feats[idx]).float()\
            if self.numerical_feats is not None else torch.zeros(0)
=======
        item = dict()
        item['deeptext'] = {
            key: torch.tensor(val[idx])
            for key, val in self.encodings.items()
        }
        item['deeptabular'] = torch.tensor(self.tabular_features[idx]).float() \
            if self.tabular_features is not None else torch.zeros(0)
        item['deepimage'] = torch.tensor(self.image_features[idx]).float() \
            if self.image_features is not None else torch.zeros(0)
        item['labels'] = torch.tensor(
            self.labels[idx]) if self.labels is not None else None
>>>>>>> 34f09f36
        return item

    def __len__(self):
        return len(self.labels)

    def get_labels(self):
        """returns the label names for classification."""
        return self.label_list<|MERGE_RESOLUTION|>--- conflicted
+++ resolved
@@ -110,11 +110,7 @@
             return len(self.X_img)
 
 
-<<<<<<< HEAD
-class TabularImageTextDataset(Dataset):
-=======
 class TorchTabularTextDataset(Dataset):
->>>>>>> 34f09f36
     """
     :obj:`TorchDataset` wrapper for text dataset with categorical features
     and numerical features
@@ -140,24 +136,14 @@
 
     def __init__(self,
                  text_encodings,
-<<<<<<< HEAD
-                 categorical_feats,
-                 numerical_feats,
-=======
                  tabular_features,
                  image_features=None,
->>>>>>> 34f09f36
                  labels=None,
                  label_list=None,
                  class_weights=None):
         self.encodings = text_encodings
-<<<<<<< HEAD
-        self.cat_feats = categorical_feats
-        self.numerical_feats = numerical_feats
-=======
         self.tabular_features = tabular_features
         self.image_features = image_features
->>>>>>> 34f09f36
         self.labels = labels
         self.class_weights = class_weights
         self.label_list = label_list if label_list is not None else [
@@ -165,18 +151,6 @@
         ]
 
     def __getitem__(self, idx):
-<<<<<<< HEAD
-        item = {
-            key: torch.tensor(val[idx])
-            for key, val in self.encodings.items()
-        }
-        item['labels'] = torch.tensor(
-            self.labels[idx]) if self.labels is not None else None
-        item['cat_feats'] = torch.tensor(self.cat_feats[idx]).float() \
-            if self.cat_feats is not None else torch.zeros(0)
-        item['numerical_feats'] = torch.tensor(self.numerical_feats[idx]).float()\
-            if self.numerical_feats is not None else torch.zeros(0)
-=======
         item = dict()
         item['deeptext'] = {
             key: torch.tensor(val[idx])
@@ -188,7 +162,6 @@
             if self.image_features is not None else torch.zeros(0)
         item['labels'] = torch.tensor(
             self.labels[idx]) if self.labels is not None else None
->>>>>>> 34f09f36
         return item
 
     def __len__(self):
